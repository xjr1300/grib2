--- conflicted
+++ resolved
@@ -31,15 +31,9 @@
 
 impl Forecast {
     pub(crate) fn from_reader(reader: &mut FileReader) -> ReaderResult<Self> {
-<<<<<<< HEAD
-        let swi = PswSections::from_reader(reader, true)?;
-        let first_tank = PswSections::from_reader(reader, true)?;
-        let second_tank = PswSections::from_reader(reader, true)?;
-=======
         let swi = PswSections::from_reader(reader)?;
         let first_tank = PswSections::from_reader(reader)?;
         let second_tank = PswSections::from_reader(reader)?;
->>>>>>> b3de0d42
 
         Ok(Self {
             tanks: [swi, first_tank, second_tank],

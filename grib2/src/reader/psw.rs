use std::io::{Seek, SeekFrom};
use std::{fs::File, path::Path};

use super::sections::{
    FromReader, PswSections, Section0, Section1, Section2, Section3_0, Section8,
};
use super::{FileReader, Grib2ValueIter, PswTank, ReaderError, ReaderResult};

<<<<<<< HEAD
/// 土壌雨量指数ファイルリーダー
=======
/// 土壌雨量指数値リーダー
>>>>>>> b3de0d42
pub struct PswReader<P>
where
    P: AsRef<Path>,
{
    /// ファイルのパス
    path: P,
    /// 第4節プロダクト定義節読み込みフラグ
    should_read_product_def: bool,

    section0: Section0,
    section1: Section1,
    section2: Section2,
    section3: Section3_0,
    /// インデックス0: 全タンク
    /// インデックス1: 第一タンク
    /// インデックス2: 第二タンク
    tanks: [PswSections; 3],
    section8: Section8,
}

impl<P> PswReader<P>
where
    P: AsRef<Path>,
{
    /// ファイルパスを受け取り、土壌雨量指数実況値リーダーを返す。
    ///
    /// # 引数
    ///
    /// * `path` - GRIB2形式のファイルのパス
    /// * `should_read_product_def` - 第4節プロダクト定義節読み込みフラグ
    ///
    /// # 戻り値
    ///
    /// 土壌雨量指数実況値リーダー
    pub fn new(path: P, should_read_product_def: bool) -> ReaderResult<Self> {
        let file =
            File::open(path.as_ref()).map_err(|e| ReaderError::NotFount(e.to_string().into()))?;
        let mut reader = FileReader::new(file);
        let section0 = Section0::from_reader(&mut reader)?;
        let section1 = Section1::from_reader(&mut reader)?;
        let section2 = Section2::from_reader(&mut reader)?;
        let section3 = Section3_0::from_reader(&mut reader)?;
<<<<<<< HEAD
        let all_tanks = PswSections::from_reader(&mut reader, should_read_product_def)?;
        let first_tank = PswSections::from_reader(&mut reader, should_read_product_def)?;
        let second_tank = PswSections::from_reader(&mut reader, should_read_product_def)?;
=======
        let all_tanks = PswSections::from_reader(&mut reader)?;
        let first_tank = PswSections::from_reader(&mut reader)?;
        let second_tank = PswSections::from_reader(&mut reader)?;
>>>>>>> b3de0d42
        let section8 = Section8::from_reader(&mut reader)?;

        Ok(Self {
            path,
            should_read_product_def,
            section0,
            section1,
            section2,
            section3,
            tanks: [all_tanks, first_tank, second_tank],
            section8,
        })
    }

    /// 第4節プロダクト定義節読み込みフラグを返す。
    ///
    /// # 戻り値
    ///
    /// 第4節プロダクト定義節を読み込む場合はtrue、それ以外はfalse。
    pub fn should_read_product_def(&self) -> bool {
        self.should_read_product_def
    }

    /// 第0節:指示節を返す。
    ///
    /// # 戻り値
    ///
    /// 第0節:指示節
    pub fn section0(&self) -> &Section0 {
        &self.section0
    }

    /// 第1節:識別節を返す。
    ///
    /// # 戻り値
    ///
    /// 第1節:識別節
    pub fn section1(&self) -> &Section1 {
        &self.section1
    }

    /// 第2節:地域使用節を返す。
    ///
    /// # 戻り値
    ///
    /// 第2節:地域使用節
    pub fn section2(&self) -> &Section2 {
        &self.section2
    }

    /// 第3節:格子系定義節を返す。
    ///
    /// # 戻り値
    ///
    /// 第3節:格子系定義節
    pub fn section3(&self) -> &Section3_0 {
        &self.section3
    }

    /// 全タンクを返す。
    ///
    /// # 戻り値
    ///
<<<<<<< HEAD
    /// 土壌雨量指数を記録した第4節から第7節までの節を返す。
=======
    /// 全タンクを記録した第4節から第7節までの節を返す。
>>>>>>> b3de0d42
    pub fn all_tanks_sections(&self) -> &PswSections {
        &self.tanks[PswTank::All as usize]
    }

    /// 第一タンクを返す。
    ///
    /// # 戻り値
    ///
    /// 第一タンクを記録した第4節から第7節までの節を返す。
    pub fn first_tank_sections(&self) -> &PswSections {
        &self.tanks[PswTank::First as usize]
    }

    /// 第二タンクを返す。
    ///
    /// # 戻り値
    ///
    /// 第二タンクを記録した第4節から第7節までの節を返す。
    pub fn second_tank_sections(&self) -> &PswSections {
        &self.tanks[PswTank::Second as usize]
    }

    /// 第8節:終端節を返す。
    ///
    /// # 戻り値
    ///
    /// 第8節:終端節
    pub fn section8(&self) -> &Section8 {
        &self.section8
    }

    fn value_iter(&mut self, tank: PswTank) -> ReaderResult<Grib2ValueIter<'_, u16>> {
        let value_sections = &self.tanks[tank as usize];
        let file = File::open(self.path.as_ref())
            .map_err(|e| ReaderError::NotFount(e.to_string().into()))?;
        let mut reader = FileReader::new(file);
        reader
            .seek(SeekFrom::Start(
                value_sections.section7().run_length_position() as u64,
            ))
            .map_err(|_| {
                ReaderError::ReadError("ランレングス圧縮符号列のシークに失敗しました。".into())
            })?;

        Ok(Grib2ValueIter::new(
            reader,
            value_sections.section7().run_length_bytes(),
            self.section3.number_of_data_points(),
            self.section3.lat_of_first_grid_point(),
            self.section3.lon_of_first_grid_point(),
            self.section3.lon_of_last_grid_point(),
            self.section3.j_direction_increment(),
            self.section3.i_direction_increment(),
            value_sections.section5().bits_per_value() as u16,
            value_sections.section5().max_level_value(),
            value_sections.section5().level_values(),
        ))
    }

    /// 全タンクの値を返すイテレーターを返す。
    ///
    /// # 戻り値
    ///
    /// 全タンクの値を返すイテレーター
    pub fn all_tanks_value_iter(&mut self) -> ReaderResult<Grib2ValueIter<'_, u16>> {
        self.value_iter(PswTank::All)
    }

    /// 第一タンクの値を返すイテレーターを返す。
    ///
    /// # 戻り値
    ///
    /// 第一タンクの値を返すイテレーター
    pub fn first_tank_value_iter(&mut self) -> ReaderResult<Grib2ValueIter<'_, u16>> {
        self.value_iter(PswTank::First)
    }

    /// 第二タンクの値を返すイテレーターを返す。
    ///
    /// # 戻り値
    ///
    /// 第二タンクの値を返すイテレーター
    pub fn second_tank_value_iter(&mut self) -> ReaderResult<Grib2ValueIter<'_, u16>> {
        self.value_iter(PswTank::Second)
    }

    /// 全ての節を出力する。
    pub fn debug_info<W>(&self, writer: &mut W) -> std::io::Result<()>
    where
        W: std::io::Write,
    {
        self.section0.debug_info(writer)?;
        writeln!(writer)?;
        self.section1.debug_info(writer)?;
        writeln!(writer)?;
        self.section2.debug_info(writer)?;
        writeln!(writer)?;
        self.section3.debug_info(writer)?;
        writeln!(writer)?;
        writeln!(writer, "全タンク:")?;
        self.all_tanks_sections().debug_info(writer)?;
        writeln!(writer)?;
        writeln!(writer, "第一タンク:")?;
        self.first_tank_sections().debug_info(writer)?;
        writeln!(writer)?;
        writeln!(writer, "第二タンク:")?;
        self.second_tank_sections().debug_info(writer)?;
        writeln!(writer)?;
        self.section8.debug_info(writer)?;
        writeln!(writer)?;

        Ok(())
    }
}<|MERGE_RESOLUTION|>--- conflicted
+++ resolved
@@ -6,11 +6,7 @@
 };
 use super::{FileReader, Grib2ValueIter, PswTank, ReaderError, ReaderResult};
 
-<<<<<<< HEAD
-/// 土壌雨量指数ファイルリーダー
-=======
 /// 土壌雨量指数値リーダー
->>>>>>> b3de0d42
 pub struct PswReader<P>
 where
     P: AsRef<Path>,
@@ -53,15 +49,9 @@
         let section1 = Section1::from_reader(&mut reader)?;
         let section2 = Section2::from_reader(&mut reader)?;
         let section3 = Section3_0::from_reader(&mut reader)?;
-<<<<<<< HEAD
-        let all_tanks = PswSections::from_reader(&mut reader, should_read_product_def)?;
-        let first_tank = PswSections::from_reader(&mut reader, should_read_product_def)?;
-        let second_tank = PswSections::from_reader(&mut reader, should_read_product_def)?;
-=======
         let all_tanks = PswSections::from_reader(&mut reader)?;
         let first_tank = PswSections::from_reader(&mut reader)?;
         let second_tank = PswSections::from_reader(&mut reader)?;
->>>>>>> b3de0d42
         let section8 = Section8::from_reader(&mut reader)?;
 
         Ok(Self {
@@ -125,11 +115,7 @@
     ///
     /// # 戻り値
     ///
-<<<<<<< HEAD
-    /// 土壌雨量指数を記録した第4節から第7節までの節を返す。
-=======
     /// 全タンクを記録した第4節から第7節までの節を返す。
->>>>>>> b3de0d42
     pub fn all_tanks_sections(&self) -> &PswSections {
         &self.tanks[PswTank::All as usize]
     }
